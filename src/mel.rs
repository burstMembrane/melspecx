--- conflicted
+++ resolved
@@ -24,8 +24,7 @@
 use std::io::Cursor;
 
 // For faster PNG encoding
-#[cfg(feature = "python-bindings")]
-use image::codecs::png::PngEncoder;
+
 #[cfg(feature = "python-bindings")]
 use image::ColorType;
 type Runtime = cubecl::wgpu::WgpuRuntime;
@@ -65,7 +64,7 @@
     // log start time to python
     let start_time = Instant::now();
     let cmap = colors::Colormap::from_name(&colormap).unwrap();
-    let (audio, sr) = read_wav(path, Some(true), None, None).unwrap();
+    let (audio, sr) = read_wav(path, Some(true)).unwrap();
     println!("Audio read time: {:?}", start_time.elapsed());
     let start_time = Instant::now();
     let mel_spec = mel_spectrogram_db(
@@ -121,7 +120,6 @@
     let device = GPU_DEVICE.clone();
 
     let frame_size = n_fft;
-    let total_ffts = (waveform.len() + frame_size - 1) / frame_size;
 
     // Batch all frames into a contiguous buffer
     let batched_input: Vec<f32> = waveform
@@ -482,7 +480,6 @@
     );
     result
 }
-<<<<<<< HEAD
 
 /// Plot a mel spectrogram
 ///
@@ -495,8 +492,6 @@
 /// # Returns
 ///
 /// A PyBytes object containing the PNG image
-=======
->>>>>>> ae8ef4eb
 #[cfg(feature = "python-bindings")]
 #[pyfunction]
 pub fn plot_mel_spec_py(
